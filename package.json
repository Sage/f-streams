{
    "name": "f-streams",
    "description": "node.js streams with promises and coroutines",
<<<<<<< HEAD
    "version": "3.0.0",
=======
    "version": "2.5.0",
>>>>>>> f1d57993
    "license": "MIT",
    "author": {
        "name": "Bruno Jouhier",
        "email": "bruno.jouhier@sage.com"
    },
    "main": "build/index.js",
    "typings": "build/index.d.ts",
    "repository": {
        "type": "git",
        "url": "git://github.com/Sage/f-streams.git"
    },
    "engines": {
        "node": ">=8.0.0"
    },
    "dependencies": {
        "@types/mz": "0.0.30",
        "f-promise": "^2.0.3",
        "mz": "^2.7.0"
    },
    "devDependencies": {
        "@types/chai": "^3.4.34",
        "@types/mocha": "^2.2.43",
        "@types/node": "^8.10.32",
        "chai": "^3.5.0",
        "f-mocha": "^2.0.0",
        "list-open-files": "^1.1.0",
        "mocha": "^6.1.4",
        "tslint": "^5.18.0",
        "typescript": "^3.5.2"
    },
    "scripts": {
        "prepare": "rm -rf build; tsc",
        "test": "mocha build/test/unit --exit --timeout 5000",
        "lint": "tslint -e 'node_modules/**' -p ."
    },
    "readmeFilename": "README.md",
    "bugs": {
        "url": "https://github.com/Sage/f-streams/issues"
    },
    "homepage": "https://github.com/Sage/f-streams#readme"
}<|MERGE_RESOLUTION|>--- conflicted
+++ resolved
@@ -1,11 +1,7 @@
 {
     "name": "f-streams",
     "description": "node.js streams with promises and coroutines",
-<<<<<<< HEAD
     "version": "3.0.0",
-=======
-    "version": "2.5.0",
->>>>>>> f1d57993
     "license": "MIT",
     "author": {
         "name": "Bruno Jouhier",
