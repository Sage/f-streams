import { assert } from 'chai';
import { setup } from 'f-mocha';
<<<<<<< HEAD
import { wait } from 'f-promise';
import {
    bufferReader,
    bufferWriter,
    multipartFormatter,
    multipartParser,
    Reader,
    Writer,
    BinaryReader,
    binaryReader,
} from '../..';
=======
>>>>>>> 40b74c09
import { IncomingHttpHeaders } from 'http';
import { bufferReader, bufferWriter, multipartFormatter, multipartParser } from '../..';
setup();

const { ok, strictEqual } = assert;

const boundary = '------------myBoundary';

function headers(subType: string) {
    return {
        'content-type': 'multipart/' + subType + ';atb1=val1; boundary=' + boundary + '; atb2=val2',
    };
}

type Part = {
    headers: { [key: string]: string };
    body: string;
};

function testStreamMixed(body1?: string, body2?: string) {
    const parts = [
        {
            headers: {
                A: 'VA1',
                B: 'VB1',
                'Content-Type': 'text/plain',
            },
            body: body1 || 'C1',
        },
        {
            headers: {
                'content-type': 'text/plain',
                A: 'VA2',
                B: 'VB2',
            },
            body: body2 || 'C2',
        },
    ] as { headers: IncomingHttpHeaders; body: string }[];

    function formatPart(part: Part) {
        return (
            Object.keys(part.headers)
                .map(function(name) {
                    return name + ': ' + part.headers[name];
                })
                .join('\n') +
            '\n\n' +
            boundary +
            '\n' +
            part.body +
            '\n' +
            boundary +
            '\n'
        );
    }
    return bufferReader(Buffer.from(parts.map(formatPart).join(''), 'binary'));
}

function testStreamFormData(body1?: string, body2?: string): Reader<Buffer> {
    const parts = [
        {
            headers: {
                A: 'VA1',
                B: 'VB1',
                'Content-Type': 'text/plain',
                'content-disposition': 'form-data; name="c1";',
            },
            body: body1 || 'C1',
        },
        {
            headers: {
                'content-type': 'text/plain',
                'content-disposition': 'form-data; name="c2";',
                A: 'VA2',
                B: 'VB2',
            },
            body: body2 || 'C2',
        },
    ] as { headers: IncomingHttpHeaders; body: string }[];

    const CR_LF = '\r\n';
    function formatPartWithFormData(part: Part) {
        return (
            CR_LF +
            '--' +
            boundary +
            CR_LF +
            Object.keys(part.headers)
                .map(function(name) {
                    return name + ': ' + part.headers[name];
                })
                .join(CR_LF) +
            CR_LF +
            CR_LF +
            part.body
        );
    }
    const arrayBuffer = CR_LF + parts.map(formatPartWithFormData).join('') + CR_LF + '--' + boundary + '--';
    //  console.log("HEADER", arrayBuffer, "END");
    return bufferReader(Buffer.from(arrayBuffer, 'binary'));
}

function yieldMapper(buffer: Buffer) {
    wait(cb => setImmediate(cb));
    return buffer;
}

function binaryToBufferReaderTransformer(reader: BinaryReader, writer: Writer<Buffer>) {
    let chunkSize = 40 * 1024;
    // With our setting:
    // - read the whole stream.
    // - chunkSize always bigger than file size.
    // - trigger multipart hk.notify()
    let r = reader.read(chunkSize);
    while (r) {
        writer.write(r);
        // reread end (undefined)
        // and retrigger multipart hk.notify()
        r = reader.read(chunkSize);
    }
}

describe(module.id, () => {
    it('basic multipart/mixed', () => {
        const source = testStreamMixed();
        const stream = source.transform(multipartParser(headers('mixed')));
        let part = stream.read();
        ok(part != null, 'part != null');
        strictEqual(part.headers.a, 'VA1', 'header A');
        strictEqual(part.headers.b, 'VB1', 'header B');
        strictEqual(part.headers['content-type'], 'text/plain', 'content-type');
        let r = part.read();
        strictEqual(r.toString('binary'), 'C1', 'body C1');
        r = part.read();
        strictEqual(r, undefined, 'end of part 1');

        part = stream.read();
        ok(part != null, 'part != null');
        strictEqual(part.headers.a, 'VA2', 'header A');
        strictEqual(part.headers.b, 'VB2', 'header B');
        strictEqual(part.headers['content-type'], 'text/plain', 'content-type');
        r = part.read();
        strictEqual(r.toString('binary'), 'C2', 'body C2');
        r = part.read();
        strictEqual(r, undefined, 'end of part 2');

        part = stream.read();
        assert.isUndefined(part);
    });

    it('multipart/mixed roundtrip', () => {
        const heads = headers('mixed');
        const source = testStreamMixed();
        const writer = bufferWriter();
        source
            .transform(multipartParser(heads))
            .transform(multipartFormatter(heads))
            .pipe(writer);
        const result = writer.toBuffer();
        strictEqual(result.length, 178);
        const writer2 = bufferWriter();
        bufferReader(result)
            .transform(multipartParser(heads))
            .transform(multipartFormatter(heads))
            .pipe(writer2);
        strictEqual(result.toString('binary'), writer2.toBuffer().toString('binary'));
    });

    it('basic multipart/form-data', () => {
        const source = testStreamFormData();
        const stream = source.transform(multipartParser(headers('form-data')));
        let part = stream.read();
        ok(part != null, 'part != null');
        strictEqual(part.headers.a, 'VA1', 'header A');
        strictEqual(part.headers.b, 'VB1', 'header B');
        strictEqual(part.headers['content-type'], 'text/plain', 'content-type');
        strictEqual(part.headers['content-disposition'], 'form-data; name="c1";', 'content-disposition');
        let r = part.read();
        strictEqual(r.toString('binary'), 'C1', 'body C1');
        r = part.read();
        strictEqual(r, undefined, 'end of part 1');

        part = stream.read();
        ok(part != null, 'part != null');
        strictEqual(part.headers.a, 'VA2', 'header A');
        strictEqual(part.headers.b, 'VB2', 'header B');
        strictEqual(part.headers['content-type'], 'text/plain', 'content-type');
        strictEqual(part.headers['content-disposition'], 'form-data; name="c2";', 'content-disposition');
        r = part.read();
        strictEqual(r.toString('binary'), 'C2', 'body C2');
        r = part.read();
        strictEqual(r, undefined, 'end of part 2');

        part = stream.read();
        assert.isUndefined(part);
    });

    it('multipart/form-data roundtrip', () => {
        const heads = headers('form-data');
        const source = testStreamFormData();
        const writer = bufferWriter();
        source
            .transform(multipartParser(heads))
            .transform(multipartFormatter(heads))
            .pipe(writer);
        const result = writer.toBuffer();
        strictEqual(result.length, 262);
        const writer2 = bufferWriter();
        bufferReader(result)
            .transform(multipartParser(heads))
            .transform(multipartFormatter(heads))
            .pipe(writer2);
        strictEqual(result.toString('binary'), writer2.toBuffer().toString('binary'));
    });

    it('mutlipart/form-data with binaryReader and applying transformation', () => {
        const expectedLength = [10 * 1024, 20 * 1024];

        const heads = headers('form-data');
        const source = testStreamFormData(
            Buffer.alloc(expectedLength[0]).toString(),
            Buffer.alloc(expectedLength[1]).toString(),
        );

        const receivedLength = [0, 0];
        source
            // Force stream to not be read in same event loop
            .map(yieldMapper)
            .transform(multipartParser(heads))
            .forEach((partReader: Reader<Buffer>, i) => {
                binaryReader(partReader)
                    // This transform coupled with binaryReader triggers two final reads in part reader
                    .transform(binaryToBufferReaderTransformer)
                    .forEach(b => {
                        receivedLength[i] += b.length;
                    });

                assert.equal(receivedLength[i], expectedLength[i]);
            });
    });

    // Moving handshake does not fix the problem.
    // I suspect a bug inside mixed parser function that does not support multiple read in part last chunk (return undefined),
    // because of binaryReader with transformer
    it.skip('mutlipart/mixed with binaryReader and applying transformation', () => {
        const expectedLength = [10 * 1024, 20 * 1024];

        const heads = headers('mixed');
        const source = testStreamMixed(
            Buffer.alloc(expectedLength[0]).toString(),
            Buffer.alloc(expectedLength[1]).toString(),
        );

        const receivedLength = [0, 0];
        source
            .map(yieldMapper)
            .transform(multipartParser(heads))
            .forEach((partReader: Reader<Buffer>, i) => {
                binaryReader(partReader)
                    .transform(binaryToBufferReaderTransformer)
                    .forEach(b => {
                        receivedLength[i] += b.length;
                    });

                assert.equal(receivedLength[i], expectedLength[i]);
            });
    });
});<|MERGE_RESOLUTION|>--- conflicted
+++ resolved
@@ -1,6 +1,6 @@
 import { assert } from 'chai';
+import { IncomingHttpHeaders } from 'http';
 import { setup } from 'f-mocha';
-<<<<<<< HEAD
 import { wait } from 'f-promise';
 import {
     bufferReader,
@@ -12,10 +12,7 @@
     BinaryReader,
     binaryReader,
 } from '../..';
-=======
->>>>>>> 40b74c09
-import { IncomingHttpHeaders } from 'http';
-import { bufferReader, bufferWriter, multipartFormatter, multipartParser } from '../..';
+
 setup();
 
 const { ok, strictEqual } = assert;
